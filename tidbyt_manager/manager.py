from flask import (
    Blueprint,
    flash,
    g,
    redirect,
    render_template,
    request,
    url_for,
    send_file,
    abort,
    current_app,
    Response,
)

from werkzeug.exceptions import abort
from tidbyt_manager.auth import login_required
import tidbyt_manager.db as db
import uuid, os, subprocess, sys
from datetime import datetime
import time


bp = Blueprint("manager", __name__)


@bp.route("/")
@login_required
def index():

    # os.system("pkill -f serve") # kill any pixlet serve processes

    devices = dict()
    if "devices" in g.user:
        devices = reversed(list(g.user["devices"].values()))
    server_root = (
        f"http://{current_app.config['DOMAIN']}:{current_app.config['MAIN_PORT']}"
    )
    return render_template("manager/index.html", devices=devices, server_root=server_root )


# new function to handle uploading a an app
@bp.route("/uploadapp", methods=("GET", "POST"))
@login_required
def uploadapp():
    user_apps_path = f"{db.get_users_dir()}/{g.user['username']}/apps"
    if request.method == "POST":
        # check if the post request has the file part
        if "file" not in request.files:
            flash("No file part")
            return redirect("manager.uploadapp")
        file = request.files["file"]
        # if user does not select file, browser also
        # submit an empty part without filename
        if file:
            if file.filename == "":
                flash("No file")
                return redirect("manager.uploadapp")

            # save the file to the user's
            if db.save_user_app(file, user_apps_path):
                flash("Upload Successful")
                return redirect(url_for("manager.index"))
            else:
                flash("Save Failed")
                return redirect(url_for("manager.uploadapp"))

    # check for existance of apps path
    if not os.path.isdir(user_apps_path):
        os.mkdir(user_apps_path)

    # get the list of star file in the user_apps_path
    star_files = list()
    for file in os.listdir(user_apps_path):
        if file.endswith(".star"):
            star_files.append(file)

    return render_template("manager/uploadapp.html", files=star_files)


# function to delete an uploaded star file
@bp.route("/deleteupload/<string:filename>", methods=("POST", "GET"))
@login_required
def deleteupload(filename):
    db.delete_user_upload(g.user, filename)
    return redirect(url_for("manager.uploadapp"))


@bp.route("/adminindex")
@login_required
def adminindex():
    if g.user["username"] != "admin":
        abort(404)
    userlist = list()
    # go through the users folder and build a list of all users
    users = os.listdir("users")
    # read in the user.config file
    for username in users:
        user = db.get_user(username)
        if user:
            userlist.append(user)

    return render_template("manager/adminindex.html", users=userlist)


@bp.route("/admin/<string:username>/delete", methods=("POST", "GET"))
@login_required
def deleteuser(username):

    devices = dict()
    if "devices" in g.user:
        devices = g.user["devices"].values()
    return render_template("manager/index.html", devices=devices)


@bp.route("/create", methods=("GET", "POST"))
@login_required
def create():
    if request.method == "POST":
        name = request.form["name"]
        img_url = request.form["img_url"] # using this for remote_url now
        api_key = request.form["api_key"]
        notes = request.form["notes"]
        error = None
        if not name:
            error = "Name is required."
        if error is not None:
            flash(error)
        else:
            device = dict()
            device["id"] = str(uuid.uuid4())
            print("id is :" + str(device["id"]))
            device["name"] = name
            if not img_url:
                sname = db.sanitize(name)
                img_url = f"http://{current_app.config['DOMAIN']}:{current_app.config['MAIN_PORT']}/{g.user['username']}/{sname}/next"
            device["img_url"] = img_url
            device["api_key"] = api_key
            device["notes"] = notes
            device["brightness"] = int(request.form["brightness"])
            user = g.user
            if "devices" not in user:
                user["devices"] = {}

            user["devices"][device["id"]] = device
            db.save_user(user)

            return redirect(url_for("manager.index"))
    return render_template("manager/create.html")


@bp.route("/<string:id>/update_brightness", methods=("GET", "POST"))
@login_required
def update_brightness(id):
    if id not in g.user["devices"]:
        abort(404)
    if request.method == "POST":
        brightness = int(request.form["brightness"])
        user = g.user
        user["devices"][id]["brightness"] = brightness
        db.save_user(user)
        return "",200

# duplicate this method and make for default_interval
@bp.route("/<string:id>/update_interval", methods=("GET", "POST"))
@login_required
def update_interval(id):
    if id not in g.user["devices"]:
        abort(404)
    if request.method == "POST":
        interval = int(request.form["interval"])
        user = g.user
        user["devices"][id]["default_interval"] = interval
        db.save_user(user)
        return "",200

@bp.route("/<string:id>/update", methods=("GET", "POST"))
@login_required
def update(id):
    # first ensure this device id exists in the current users config
    if id not in g.user["devices"]:
        abort(404)
    if request.method == "POST":
        name = request.form["name"]
        notes = request.form["notes"]
        img_url = request.form["img_url"]
        api_key = request.form["api_key"]
        error = None
        if not name or not id:
            error = "Id and Name is required."
        if error is not None:
            flash(error)
        else:
            device = dict()
            device["id"] = id
            device["name"] = name
            device['default_interval'] = int(request.form['default_interval'])
            device["brightness"] = int(request.form["brightness"])
            device["night_brightness"] = int(request.form["night_brightness"])
            device["night_start"] = int(request.form['night_start'])
            if len(img_url) < 1:
                print("no img_url in device")
                topic = db.sanitize(name).lower()
                device["img_url"] = f"http://{current_app.config['DOMAIN']}:{current_app.config['MAIN_PORT']}/{g.user['username']}/{topic}/next"
            else:
                device["img_url"] = img_url
            device['night_mode_app'] = request.form['night_mode_app']
            device["api_key"] = api_key
            device["notes"] = notes

            user = g.user
            if "apps" in user["devices"][id]:
                device["apps"] = user["devices"][id]["apps"]
            user["devices"][id] = device
            db.save_user(user)

            return redirect(url_for("manager.index"))
    device = g.user["devices"][id]    
    server_root = f"http://{current_app.config['DOMAIN']}:{current_app.config['MAIN_PORT']}"
    return render_template("manager/update.html", device=device, server_root=server_root)


@bp.route("/<string:id>/delete", methods=("POST",))
@login_required
def delete(id):
    g.user["devices"].pop(id)
    db.save_user(g.user)
    return redirect(url_for("manager.index"))


@bp.route("/<string:id>/<string:iname>/delete", methods=("POST", "GET"))
@login_required
def deleteapp(id, iname):
    # delete the config file
    users_dir = db.get_users_dir()
    config_path = "{}/{}/configs/{}-{}.json".format(
        users_dir,
        g.user["username"],
        g.user["devices"][id]["apps"][iname]["name"],
        g.user["devices"][id]["apps"][iname]["iname"],
    )
    tmp_config_path = "{}/{}/configs/{}-{}.tmp".format(
        users_dir,
        g.user["username"],
        g.user["devices"][id]["apps"][iname]["name"],
        g.user["devices"][id]["apps"][iname]["iname"],
    )
    if os.path.isfile(config_path):
        os.remove(config_path)
    if os.path.isfile(tmp_config_path):
        os.remove(tmp_config_path)

    # use pixlet to delete installation of app if api_key exists (tidbyt server operation) and enabled flag is set to true
    if (
        "api_key" in g.user["devices"][id]
        and g.user["devices"][id]["apps"][iname]["enabled"] == "true"
    ):
        command = [
            "/pixlet/pixlet",
            "delete",
            g.user["devices"][id]["img_url"],
            iname,
            "-t",
            g.user["devices"][id]["api_key"],
        ]
        print("Deleting installation id {}".format(iname))
        subprocess.run(command)

    # delete the webp file
    webp_path = "tidbyt_manager/webp/{}-{}.webp".format(
        g.user["devices"][id]["apps"][iname]["name"],
        g.user["devices"][id]["apps"][iname]["iname"],
    )
    # if file exists remove it
    if os.path.isfile(webp_path):
        os.remove(webp_path)
    # pop the app from the user object
    g.user["devices"][id]["apps"].pop(iname)
    db.save_user(g.user)
    return redirect(url_for("manager.index"))


@bp.route("/<string:id>/addapp", methods=("GET", "POST"))
@login_required
def addapp(id):
    if request.method == "GET":
        # build the list of apps.
        custom_apps_list = db.get_apps_list(g.user["username"])
        apps_list = db.get_apps_list("system")
        return render_template(
            "manager/addapp.html",
            device=g.user["devices"][id],
            apps_list=apps_list,
            custom_apps_list=custom_apps_list,
        )

    elif request.method == "POST":
        name = request.form["name"]
        app_details = db.get_app_details(g.user["username"], name)
        uinterval = request.form["uinterval"]
        display_time = request.form["display_time"]
        notes = request.form["notes"]
        error = None
        # generate an iname from 3 digits. will be used later as the port number on which to run pixlet serve
        import random

        iname = str(random.randint(100, 999))

        if not name:
            error = "App name required."
        if db.file_exists("configs/{}-{}.json".format(name, iname)):
            error = "That installation id already exists"
        if error is not None:
            flash(error)
        else:
            app = dict()
            app["iname"] = iname
            print("iname is :" + str(app["iname"]))
            app["name"] = name
            app["uinterval"] = uinterval
            app["display_time"] = display_time
            app["notes"] = notes
            app["enabled"] = (
                "false"  # start out false, only set to true after configure is finshed
            )
            app["last_render"] = 0
            if "path" in app_details:
                app["path"] = app_details["path"]  # this indicates a custom app

            user = g.user
            if "apps" not in user["devices"][id]:
                user["devices"][id]["apps"] = {}

            user["devices"][id]["apps"][iname] = app
            db.save_user(user)

            return redirect(
                url_for("manager.configapp", id=id, iname=iname, delete_on_cancel=1)
            )
    else:
        abort(404)


@bp.route("/<string:id>/<string:iname>/toggle_enabled", methods=(["GET"]))
@login_required
def toggle_enabled(id, iname):
    user = g.user
    app = user["devices"][id]["apps"][iname]

    if user["devices"][id]["apps"][iname]["enabled"] == "true":
        app["enabled"] = "false"
        # set fresh_disable so we can delete from tidbyt once and only once
        # use pixlet to delete installation of app if api_key exists (tidbyt server operation) and enabled flag is set to true
        if "api_key" in g.user["devices"][id]:
            command = [
                "/pixlet/pixlet",
                "delete",
                g.user["devices"][id]["img_url"],
                iname,
                "-t",
                g.user["devices"][id]["api_key"],
            ]
            print(command)
            subprocess.run(command)
            app["deleted"] = "true"
    else:
        # we should probably re-render and push but that'a  a pain so not doing it right now.
        app["enabled"] = "true"

    user["devices"][id]["apps"][iname] = app
    db.save_user(user)  # this saves all changes
    flash(
        "Change will go into effect next render cycle. For immediate change edit or re-configure the app."
    )
    return redirect(url_for("manager.index"))


@bp.route("/<string:id>/<string:iname>/updateapp", methods=("GET", "POST"))
@login_required
def updateapp(id, iname):
    if request.method == "POST":
        name = request.form["name"]
        uinterval = request.form["uinterval"]
        notes = request.form["notes"]
        if "enabled" in request.form:
            enabled = "true"
        else:
            enabled = "false"
        print(request.form)
        error = None
        if not name or not iname:
            error = "Name and installation_id is required."
        if error is not None:
            flash(error)
        else:
            user = g.user
            app = user["devices"][id]["apps"][iname]
            app["iname"] = iname
            print("iname is :" + str(app["iname"]))
            app["name"] = name
            app["uinterval"] = uinterval
            app["display_time"] = int(request.form["display_time"]) or 0
            app["notes"] = notes

            if (
                user["devices"][id]["apps"][iname]["enabled"] == "true"
                and enabled == "false"
            ):
                # set fresh_disable so we can delete from tidbyt once and only once
                # use pixlet to delete installation of app if api_key exists (tidbyt server operation) and enabled flag is set to true
                if "api_key" in g.user["devices"][id]:
                    command = [
                        "/pixlet/pixlet",
                        "delete",
                        g.user["devices"][id]["img_url"],
                        iname,
                        "-t",
                        g.user["devices"][id]["api_key"],
                    ]
                    print(command)
                    subprocess.run(command)
                    app["deleted"] = "true"
            app["enabled"] = enabled
            user["devices"][id]["apps"][iname] = app
            db.save_user(user)  # this saves all changes

            return redirect(url_for("manager.index"))
    app = g.user["devices"][id]["apps"][iname]
    return render_template("manager/updateapp.html", app=app, device_id=id)


def possibly_render(user,app):
    result = False
    if not app.get("enabled",True):
        print("App Disabled")
        return result
    now = int(time.time())
    app_basename = "{}-{}".format(app["name"], app["iname"])
    config_path = "users/{}/configs/{}.json".format(user["username"], app_basename)
    webp_path = "tidbyt_manager/webp/{}.webp".format(app_basename)
    if "path" in app:
        app_path = app["path"]
    else:
        print("\t\t\tNo path for {}, trying default location".format(app["name"]))
        app_path = "tidbyt-apps/apps/{}/{}.star".format(
            app["name"].replace("_", ""), app["name"]
        )
    if "last_render" not in app or now - app["last_render"] > int(app["uinterval"]) * 60:
        print("\t\t\tRendering")
        # build the pixlet render command
        if os.path.exists(config_path): 
            command = [
                "/pixlet/pixlet",
                "render",
                "-c",
                config_path,
                app_path,
                "-o",
                webp_path,
            ]
        else:  # if the path doesn't exist then don't include it in render command
            command = [
                "/pixlet/pixlet",
                "render",
                app_path,
                "-o",
                webp_path,
            ]
        # print(command)
        result = subprocess.run(command)
        if result.returncode != 0:
            print("\t\t\tError running pixlet render")
            print(result)
        else:
            # update the config file with the new last render time
            print("\t\t\tupdating last render")
            app["last_render"] = int(time.time())
            result = True
    else:
        print("NO RENDER")
    return result


@bp.route("/<string:id>/<string:iname>/<int:delete_on_cancel>/configapp",methods=("GET", "POST"))
@login_required
def configapp(id, iname, delete_on_cancel):
    users_dir = db.get_users_dir()
    domain_host = current_app.config["DOMAIN"]  # used when rendering configapp
    import subprocess, time

    app = g.user["devices"][id]["apps"][iname]
    app_basename = "{}-{}".format(app["name"], app["iname"])
    app_details = db.get_app_details(g.user["username"], app["name"])
    if "path" in app_details:
        app_path = app_details["path"]
    else:
        app_path = "tidbyt-apps/apps/{}/{}.star".format(
            app["name"].replace("_", ""), app["name"]
        )
    config_path = "{}/{}/configs/{}.json".format(
        users_dir, g.user["username"], app_basename
    )
    tmp_config_path = "{}/{}/configs/{}.tmp".format(
        users_dir, g.user["username"], app_basename
    )
    webp_path = "tidbyt_manager/webp/{}.webp".format(app_basename)

    user_render_port = str(db.get_user_render_port(g.user["username"]))
    # always kill the pixlet proc based on port number.
    os.system(
        "pkill -f {}".format(user_render_port)
    )  # kill pixlet process based on port

    if request.method == "POST":

        #   do something to confirm configuration ?
        print("checking for : " + tmp_config_path)
        if db.file_exists(tmp_config_path):
            print("file exists")
            with open(tmp_config_path, "r") as c:
                new_config = c.read()
            # flash(new_config)
            with open(config_path, "w") as config_file:
                config_file.write(new_config)

            # delete the tmp file
            os.remove(tmp_config_path)

            # run pixlet render with the new config file
            print("rendering")
            # render_result = os.system("/pixlet/pixlet render -c {} {} -o {}".format(config_path, app_path, webp_path))
            render_result = subprocess.run(
                [
                    "/pixlet/pixlet",
                    "render",
                    "-c",
                    config_path,
                    app_path,
                    "-o",
                    webp_path,
                ]
            )
            if render_result.returncode == 0:  # success
                # set the enabled key in app to true now that it has been configured.
                g.user["devices"][id]["apps"][iname]["enabled"] = "true"
                # set last_rendered to seconds
                g.user["devices"][id]["apps"][iname]["last_render"] = int(time.time())

                if g.user["devices"][id]["api_key"] != "":
                    device = g.user["devices"][id]
                    # check for zero filesize
                    if os.path.getsize(webp_path) > 0:
                        command = [
                            "/pixlet/pixlet",
                            "push",
                            device["img_url"],
                            webp_path,
                            "-b",
                            "-t",
                            device["api_key"],
                            "-i",
                            app["iname"],
                        ]
                        print("pushing {}".format(app["iname"]))
                        result = subprocess.run(command)
                        if "deleted" in app:
                            del app["deleted"]
                    else:
                        # delete installation may error if the instlalation doesn't exist but that's ok.
                        command = [
                            "/pixlet/pixlet",
                            "delete",
                            device["img_url"],
                            app["iname"],
                            "-t",
                            device["api_key"],
                        ]
                        print("blank output, deleting {}".format(app["iname"]))
                        result = subprocess.run(command)
                        app["deleted"] = "true"
                    if result == 0:
                        pass
                    else:
                        print("error pushing App: " + str(result))
                        flash("Error Pushing App")

                # always save
                db.save_user(g.user)
            else:
                flash("Error Rendering App")

        return redirect(url_for("manager.index"))

    #################### run the in browser configure interface via pixlet serve
    elif request.method == "GET":
        url_params = ""
        if db.file_exists(config_path):
            import urllib.parse, json

            with open(config_path, "r") as c:
                config_dict = json.load(c)

            url_params = urllib.parse.urlencode(config_dict)
            print(url_params)
            if len(url_params) > 2:
                flash(url_params)
        # ./pixlet serve --saveconfig "noaa_buoy.config" --host 0.0.0.0 src/apps/noaa_buoy.star
        # execute the pixlet serve process and show in it an iframe on the config page.
        print(app_path)
        if db.file_exists(app_path):
            subprocess.Popen(
                [
                    "timeout",
                    "-k",
                    "300",
                    "300",
                    "/pixlet/pixlet",
                    "--saveconfig",
                    tmp_config_path,
                    "serve",
                    app_path,
                    "--host=0.0.0.0",
                    "--port={}".format(user_render_port),
                ],
                shell=False,
            )

            # give pixlet some time to start up
            time.sleep(2)
            return render_template(
                "manager/configapp.html",
                app=app,
                domain_host=domain_host,
                url_params=url_params,
                device_id=id,
                delete_on_cancel=delete_on_cancel,
                user_render_port=user_render_port,
            )

        else:
            flash("App Not Found")
            return redirect(url_for("manager.index"))


@bp.route("/<string:username>/<string:device_name>/brightness", methods=("GET",))
def get_brightness(username, device_name):
    user = db.get_user(username)
    device = list(user["devices"].values())[0]
    # brightness_value = db.brightness_int_from_string(device.get("brightness", "medium").lower())  # Assume this is how you get the brightness value from your device
    brightness_value = device.get("brightness", 30)  # Assume this is how you get the brightness value from your device
    print(f"brightness value {brightness_value}")
    return Response(str(brightness_value), mimetype='text/plain')

device_last_app_index = {} # global last index dict
@bp.route("/<string:username>/<string:device_name>/next")
def next_app(username,device_name):
    user = db.get_user(username)
    #
    # Pick the device out of the list of devices where device_name in contained in img_url
    device = [d for d in user["devices"].values() if device_name in d['img_url']][0]
    # treat em like an array
    apps_list = list(device["apps"].values())
    if db.get_night_mode_is_active(device) and device.get('night_mode_app',"") != "":
        next_app_dict = device["apps"][device['night_mode_app']]
    elif device['id'] not in device_last_app_index:
        next_app_dict = apps_list[0]
        device_last_app_index[device['id']] = 0 # just use the first one if we haven't ever done this before
    else:
        if device_last_app_index[device["id"]] + 1 < len(
            apps_list
        ):  # will +1 be in bounds of array ?
            next_app_dict = apps_list[
                device_last_app_index[device["id"]] + 1
            ]  # add 1 to get the next app
            device_last_app_index[device["id"]] += 1
        else:
            next_app_dict = apps_list[0]  # go to the beginning
            device_last_app_index[device["id"]] = 0

    print("got next app: "+ next_app_dict['name'])
    app = next_app_dict
    # check if the webp needs update/render and do it, save if rendered
    if possibly_render(user,app):
        db.save_user(user)

    if app['enabled'] == 'false':
        # recurse until we find one that's enabled
        print("disabled app")
        time.sleep(0.25) #delay when recursing to avoid accidental runaway
        return next_app(username,device_name)
    else:
        app_basename = "{}-{}".format(app["name"], app["iname"])

        webp_path = "/app/tidbyt_manager/webp/{}.webp".format(app_basename)
        print(webp_path)

        # check if the file exists
        if db.file_exists(webp_path) and os.path.getsize(webp_path) > 0:
            # if filesize is greater than zero
            # return send_file(webp_path, mimetype="image/webp")
            response = send_file(webp_path, mimetype="image/webp")
            # Add custom header

            # response.headers["Tronbyt-Brightness"] = db.brightness_int_from_string(app.get('brightness', device.get("brightness","medium")))
            # make sure we are sending an integer not a string
            b = db.get_device_brightness(device)
            print(f"sending brighness {b}")
            response.headers["Tronbyt-Brightness"] = b
            s = app.get('display_time',None)
<<<<<<< HEAD
            print(f"got app dwell : {s}")
=======
>>>>>>> 530de0e8
            if not s or int(s) == 0:
                s = device.get("default_interval", 5)
            print(f"sending dwell seconds {s}")
            response.headers["Tronbyt-Dwell-Secs"] = s

            return response        
        else:
            print("file not found")
            time.sleep(0.25) # delay when recursing to avoid accidental runaway
            return next_app(username,device_name) # run it recursively until we get a file.


@bp.route("/<string:id>/<string:iname>/appwebp")
def appwebp(id, iname):
    try:
        if g.user:
            app = g.user["devices"][id]["apps"][iname]
        else:
            app = db.get_user("admin")["devices"][id]["apps"][iname]

        app_basename = "{}-{}".format(app["name"], app["iname"])

        print(app_basename)
        webp_path = "/app/tidbyt_manager/webp/{}.webp".format(app_basename)
        # check if the file exists
        if db.file_exists(webp_path) and os.path.getsize(webp_path) > 0:
            # if filesize is greater than zero
            return send_file(webp_path, mimetype="image/webp")
        else:
            print("file no exist or 0 size")
            abort(404)
    except:
        abort(404)


@bp.route("/set_user_repo", methods=("GET", "POST"))
@login_required
def set_user_repo():
    if request.method == "POST":
        if "app_repo_url" in request.form:
            repo_url = request.form["app_repo_url"]
            print(repo_url)
            user_apps_path = "{}/{}/apps".format(db.get_users_dir(), g.user["username"])
            old_repo = ""
            if "app_repo_url" in g.user:
                old_repo = g.user["app_repo_url"]

            if repo_url != "":
                if old_repo != repo_url:
                    # just get the last two words of the repo
                    repo_url = repo_url.split("/")[-2:]
                    repo_url = "/".join(repo_url)
                    g.user["app_repo_url"] = repo_url
                    db.save_user(g.user)

                    print(user_apps_path)
                    if db.file_exists(user_apps_path):
                        # delete the folder and re-clone.
                        subprocess.run(["rm", "-rf", user_apps_path])
                    # pull the repo and save to local filesystem. use blah:blah as username password so requests for unknown or private repos fail imeediately
                    result = subprocess.run(
                        [
                            "git",
                            "clone",
                            f"https://blah:blah@github.com/{repo_url}",
                            user_apps_path,
                        ]
                    )
                    if result.returncode == 0:
                        flash("Repo Cloned")
                else:
                    # same as before so just issue a pull to update it.
                    result = subprocess.run(["git", "-C", "pull", user_apps_path])
                    if result.returncode == 0:
                        flash("Repo Updated")
                # run the generate app list for custom repo
                return redirect(url_for("manager.index"))

            else:
                flash("No Changes to Repo")

            flash("Error Saving Repo")
        return redirect(url_for("auth.edit"))
    abort(404)


@bp.route("/set_system_repo", methods=("GET", "POST"))
@login_required
def set_system_repo():
    if request.method == "POST":
        if g.user["username"] != "admin":
            abort(404)
        if "app_repo_url" in request.form:
            repo_url = request.form["app_repo_url"]
            print(repo_url)
            system_apps_path = "tidbyt-apps"
            old_repo = ""
            if "system_repo_url" in g.user:
                old_repo = g.user["system_repo_url"]

            if repo_url != "":
                if old_repo != repo_url:
                    # just get the last two words of the repo
                    repo_url = repo_url.split("/")[-2:]
                    repo_url = "/".join(repo_url)
                    g.user["system_repo_url"] = repo_url
                    db.save_user(g.user)

                    print(system_apps_path)
                    if db.file_exists(system_apps_path):
                        # delete the folder and re-clone.
                        print("deleting tidbyt-apps")
                        subprocess.run(["rm", "-rf", system_apps_path])
                    # pull the repo and save to local filesystem.
                    # result = os.system("git clone https://blah:blah@github.com/{} {}".format(repo_url,system_apps_path))
                    result = subprocess.run(
                        [
                            "git",
                            "clone",
                            f"https://blah:blah@github.com/{repo_url}",
                            system_apps_path,
                        ]
                    )
                    if result.returncode != 0:
                        flash("Error Cloning Repo")
                    else:
                        flash("Repo Cloned")
                else:
                    # same as before so just issue a pull to update it.
                    result = subprocess.run(["git", "-C", "pull", system_apps_path])
                    if result.returncode == 0:
                        flash("Repo Updated")
                # run the generate app list for custom repo
                os.system("python3 gen_app_array.py")  # safe
                return redirect(url_for("manager.index"))

            else:
                flash("No Changes to Repo")

            flash("Error Saving Repo")
        return redirect(url_for("auth.edit"))
    abort(404)<|MERGE_RESOLUTION|>--- conflicted
+++ resolved
@@ -706,10 +706,6 @@
             print(f"sending brighness {b}")
             response.headers["Tronbyt-Brightness"] = b
             s = app.get('display_time',None)
-<<<<<<< HEAD
-            print(f"got app dwell : {s}")
-=======
->>>>>>> 530de0e8
             if not s or int(s) == 0:
                 s = device.get("default_interval", 5)
             print(f"sending dwell seconds {s}")
