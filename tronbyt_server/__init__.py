--- conflicted
+++ resolved
@@ -2,19 +2,13 @@
 
 from dotenv import load_dotenv
 from flask import Flask
-<<<<<<< HEAD
-
-
-=======
 from tronbyt_server import db
->>>>>>> 2b2ce67b
 def create_app(test_config=None):
     load_dotenv()
     # create and configure the app
     app = Flask(__name__, instance_relative_config=True)
     if test_config is None:
         app.config.from_mapping(
-<<<<<<< HEAD
             SECRET_KEY="lksdj;as987q3908475ukjhfgklauy983475iuhdfkjghairutyh",
             MAX_CONTENT_LENGTH=1000 * 1000,  # 1mbyte upload size limit
             SERVER_HOSTNAME=os.getenv("SERVER_HOSTNAME", "localhost"),
@@ -22,34 +16,21 @@
             PIXLET_RENDER_PORT1=os.getenv("PIXLET_RENDER_PORT1", "5100"),
             MAIN_PORT=os.getenv("SERVER_PORT", "8000"),
             USERS_DIR="users",
+            DB_FILE = 'usersdb.sqlite'
         )
-=======
-        SECRET_KEY='lksdj;as987q3908475ukjhfgklauy983475iuhdfkjghairutyh',
-        MAX_CONTENT_LENGTH = 1000 * 1000, # 1mbyte upload size limit
-        SERVER_HOSTNAME = os.environ['SERVER_HOSTNAME'] or 'localhost',
-        MAIN_PORT = os.environ['SERVER_PORT'] or 8000,
-        USERS_DIR = 'users',
-        DB_FILE = 'usersdb.sqlite'
-    )
->>>>>>> 2b2ce67b
-
     else:
         app.config.from_mapping(
             SECRET_KEY="lksdj;as987q3908475ukjhfgklauy983475iuhdfkjghairutyh",
             MAX_CONTENT_LENGTH=1000 * 1000,  # 1mbyte upload size limit
-<<<<<<< HEAD
-            SERVER_HOSTNAME=os.getenv("SERVER_HOSTNAME", "localhost"),
             SERVER_PROTOCOL=os.getenv("SERVER_PROTOCOL", "http"),
             PIXLET_RENDER_PORT1=os.getenv("PIXLET_RENDER_PORT1", "5100"),
             USERS_DIR="tests/users",
-=======
+            DB_FILE="testdb.sqlite",
             SERVER_HOSTNAME="localhost",
             MAIN_PORT=os.environ["SERVER_PORT"] or 8000,
             USERS_DIR="tests/users",
             PRODUCTION=0,
             TESTING=True,
-            DB_FILE="testdb.sqlite",
->>>>>>> 2b2ce67b
         )
 
     try:
@@ -72,12 +53,9 @@
 
     from . import manager
 
-<<<<<<< HEAD
     app.register_blueprint(manager.bp)
     app.add_url_rule("/", endpoint="index")
 
-=======
->>>>>>> 2b2ce67b
     import time
 
     @app.template_filter("timeago")
